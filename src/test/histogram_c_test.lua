--- conflicted
+++ resolved
@@ -2,7 +2,7 @@
 
 
 local ffi = require('ffi');
-local circllhist = require "ffi_libcircllhist"
+local libhist = require "ffi_libcircllhist"
 
 local writer = io.write
 
@@ -14,39 +14,31 @@
 end
 
 local function setup(scratch)
-  scratch.hist = circllhist.hist_alloc();
+  scratch.hist = libhist.hist_alloc();
 end
 
 local function teardown(scratch)
-  circllhist.hist_free(scratch.hist);
+  libhist.hist_free(scratch.hist);
 end
 
 local tests = {}
 function tests.default_empty(scratch)
-  assert(circllhist.hist_bucket_count(scratch.hist) == 0)
+  assert(libhist.hist_bucket_count(scratch.hist) == 0)
 end
 
-<<<<<<< HEAD
 function tests.single_bucket(scratch)
   local hist = scratch.hist
-  circllhist.hist_insert(hist, 3.1, 5)
-
-  assert(circllhist.hist_bucket_count(hist) == 1)
-  assert(circllhist.hist_approx_mean(hist) == 3.15)
-=======
-  writer("  single bucket, approx mean...")
-  if histo_lib.hist_approx_mean(histo) == (3.1 + 0.1 * (3.1 / (3.1+3.2))) then
-    success()
-  else
-    fail()
-  end
->>>>>>> 6634da88
+  libhist.hist_insert(hist, 100, 5)
 
   local value =  ffi.new("double[1]")
   local count =  ffi.new("uint64_t[1]")
-  circllhist.hist_bucket_idx(hist, 0, value, count)
-  assert(value[0] == 3.1)
+  libhist.hist_bucket_idx(hist, 0, value, count)
+  assert(value[0] == 100)
   assert(count[0] == 5)
+
+  mid = 100 + 10 * (100 / (100+110))
+  assert(math.abs(libhist.hist_approx_sum(hist) - 5*mid) < 0.001)
+  assert(math.abs(libhist.hist_approx_mean(hist) - mid) < 0.001)
 end
 
 function runTests()
